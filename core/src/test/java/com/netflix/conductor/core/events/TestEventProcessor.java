/**
 * Copyright 2017 Netflix, Inc.
 * <p>
 * Licensed under the Apache License, Version 2.0 (the "License");
 * you may not use this file except in compliance with the License.
 * You may obtain a copy of the License at
 * <p>
 * http://www.apache.org/licenses/LICENSE-2.0
 * <p>
 * Unless required by applicable law or agreed to in writing, software
 * distributed under the License is distributed on an "AS IS" BASIS,
 * WITHOUT WARRANTIES OR CONDITIONS OF ANY KIND, either express or implied.
 * See the License for the specific language governing permissions and
 * limitations under the License.
 */
/**
 *
 */
package com.netflix.conductor.core.events;

import com.google.common.util.concurrent.Uninterruptibles;
import com.netflix.conductor.common.metadata.events.EventExecution;
import com.netflix.conductor.common.metadata.events.EventHandler;
import com.netflix.conductor.common.metadata.events.EventHandler.Action;
import com.netflix.conductor.common.metadata.events.EventHandler.Action.Type;
import com.netflix.conductor.common.metadata.events.EventHandler.StartWorkflow;
import com.netflix.conductor.common.metadata.events.EventHandler.TaskDetails;
import com.netflix.conductor.common.metadata.tasks.Task;
import com.netflix.conductor.common.metadata.workflow.WorkflowDef;
import com.netflix.conductor.common.run.Workflow;
import com.netflix.conductor.core.events.queue.Message;
import com.netflix.conductor.core.events.queue.ObservableQueue;
import com.netflix.conductor.core.execution.ApplicationException;
import com.netflix.conductor.core.execution.TestConfiguration;
import com.netflix.conductor.core.execution.WorkflowExecutor;
import com.netflix.conductor.service.ExecutionService;
import com.netflix.conductor.service.MetadataService;
import org.junit.Before;
import org.junit.Test;
import org.mockito.stubbing.Answer;
import rx.Observable;

import java.util.Collections;
import java.util.HashMap;
import java.util.LinkedHashMap;
import java.util.Map;
import java.util.UUID;
import java.util.concurrent.TimeUnit;
import java.util.concurrent.atomic.AtomicBoolean;
import java.util.concurrent.atomic.AtomicInteger;

import static junit.framework.Assert.assertNull;
import static org.junit.Assert.assertEquals;
import static org.junit.Assert.assertNotNull;
import static org.junit.Assert.assertTrue;
import static org.mockito.Matchers.any;
import static org.mockito.Mockito.atMost;
import static org.mockito.Mockito.doAnswer;
import static org.mockito.Mockito.mock;
import static org.mockito.Mockito.never;
import static org.mockito.Mockito.verify;
import static org.mockito.Mockito.when;

/**
 * @author Viren
 */
public class TestEventProcessor {
<<<<<<< HEAD
	
	@Test
	public void testEventProcessor() throws Exception {
		String event = "sqs:arn:account090:sqstest1";
		String queueURI = "arn:account090:sqstest1";
	
		EventQueueProvider provider = mock(EventQueueProvider.class);
		
		ObservableQueue queue = mock(ObservableQueue.class);
		Message[] messages = new Message[1];
		messages[0] = new Message("t0", "{}", "t0");
		Observable<Message> msgObservable = Observable.from(messages);
		when(queue.observe()).thenReturn(msgObservable);
		when(queue.getURI()).thenReturn(queueURI);
		when(queue.getName()).thenReturn(queueURI);
		when(queue.getType()).thenReturn("sqs");
		when(provider.getQueue(queueURI)).thenReturn(queue);
		EventQueues.providers = new HashMap<>();
		
		EventQueues.providers.put("sqs", provider);
		
		EventHandler eh = new EventHandler();
		eh.setName(UUID.randomUUID().toString());
		eh.setActive(false);
		Action action = new Action();
		action.setAction(Type.START_WORKFLOW);
		action.setStartWorkflow(new StartWorkflow());
		action.getStartWorkflow().setName("workflow_x");
		action.getStartWorkflow().setVersion(1);	//TODO: Remove this to simulate the null value for version being passed!
		eh.getActions().add(action);
		eh.setEvent(event);
		
		MetadataService ms = mock(MetadataService.class);
		

		when(ms.getEventHandlers()).thenReturn(Arrays.asList(eh));
		when(ms.getEventHandlersForEvent(eh.getEvent(), true)).thenReturn(Arrays.asList(eh));
		
		//Execution Service Mock
		ExecutionService eservice = mock(ExecutionService.class);
		when(eservice.addEventExecution(any())).thenReturn(true);
		
		//Workflow Executor Mock
		WorkflowExecutor executor = mock(WorkflowExecutor.class);
		String id = UUID.randomUUID().toString();
		AtomicBoolean started = new AtomicBoolean(false);
		doAnswer(new Answer<String>() {

			@Override
			public String answer(InvocationOnMock invocation) throws Throwable {
				started.set(true);
				return id;
			}
		}).when(executor).startWorkflow(action.getStartWorkflow().getName(), 1, action.getStartWorkflow().getCorrelationId(), action.getStartWorkflow().getInput(), event);

		//Metadata Service Mock
		MetadataService metadata = mock(MetadataService.class);
		WorkflowDef def = new WorkflowDef();
		def.setVersion(1);
		def.setName(action.getStartWorkflow().getName());
		when(metadata.getWorkflowDef(any(), any())).thenReturn(def);
		
		ActionProcessor ap = new ActionProcessor(executor, metadata);
		
		EventProcessor ep = new EventProcessor(eservice, ms, ap, new TestConfiguration(), new ObjectMapper());
		assertNotNull(ep.getQueues());
		assertEquals(1, ep.getQueues().size());
		
		String queueEvent = ep.getQueues().keySet().iterator().next();
		assertEquals(eh.getEvent(), queueEvent);
		
		String epQueue = ep.getQueues().values().iterator().next();
		assertEquals(queueURI, epQueue);
				
		Uninterruptibles.sleepUninterruptibly(1, TimeUnit.SECONDS);
		assertTrue(started.get());
	}
	
=======

    private String event;
    private String queueURI;

    private ObservableQueue queue;
    private MetadataService metadataService;
    private ExecutionService executionService;
    private WorkflowExecutor workflowExecutor;
    private ActionProcessor actionProcessor;

    @Before
    public void setup() {
        event = "sqs:arn:account090:sqstest1";
        queueURI = "arn:account090:sqstest1";

        EventQueueProvider provider = mock(EventQueueProvider.class);

        queue = mock(ObservableQueue.class);
        Message[] messages = new Message[1];
        messages[0] = new Message("t0", "{\"Type\":\"Notification\",\"MessageId\":\"7e4e6415-01e9-5caf-abaa-37fd05d446ff\",\"Message\":\"{\\n    \\\"testKey1\\\": \\\"level1\\\",\\n    \\\"metadata\\\": {\\n      \\\"testKey2\\\": 123456 }\\n  }\",\"Timestamp\":\"2018-08-10T21:22:05.029Z\",\"SignatureVersion\":\"1\"}", "t0");

        Observable<Message> msgObservable = Observable.from(messages);
        when(queue.observe()).thenReturn(msgObservable);
        when(queue.getURI()).thenReturn(queueURI);
        when(queue.getName()).thenReturn(queueURI);
        when(queue.getType()).thenReturn("sqs");
        when(provider.getQueue(queueURI)).thenReturn(queue);
        EventQueues.providers = new HashMap<>();

        EventQueues.providers.put("sqs", provider);

        metadataService = mock(MetadataService.class);
        executionService = mock(ExecutionService.class);
        workflowExecutor = mock(WorkflowExecutor.class);
        actionProcessor = mock(ActionProcessor.class);
    }

    @Test
    public void testEventProcessor() {
        // setup event handler
        EventHandler eventHandler = new EventHandler();
        eventHandler.setName(UUID.randomUUID().toString());
        eventHandler.setActive(true);

        Action startWorkflowAction = new Action();
        startWorkflowAction.setAction(Type.start_workflow);
        startWorkflowAction.setStart_workflow(new StartWorkflow());
        startWorkflowAction.getStart_workflow().setName("workflow_x");
        startWorkflowAction.getStart_workflow().setVersion(1);
        eventHandler.getActions().add(startWorkflowAction);

        Action completeTaskAction = new Action();
        completeTaskAction.setAction(Type.complete_task);
        completeTaskAction.setComplete_task(new TaskDetails());
        completeTaskAction.getComplete_task().setTaskRefName("task_x");
        completeTaskAction.getComplete_task().setWorkflowId(UUID.randomUUID().toString());
        completeTaskAction.getComplete_task().setOutput(new HashMap<>());
        eventHandler.getActions().add(completeTaskAction);

        eventHandler.setEvent(event);

        when(metadataService.getEventHandlers()).thenReturn(Collections.singletonList(eventHandler));
        when(metadataService.getEventHandlersForEvent(event, true)).thenReturn(Collections.singletonList(eventHandler));
        when(executionService.addEventExecution(any())).thenReturn(true);
        when(queue.rePublishIfNoAck()).thenReturn(false);

        String id = UUID.randomUUID().toString();
        AtomicBoolean started = new AtomicBoolean(false);
        doAnswer((Answer<String>) invocation -> {
            started.set(true);
            return id;
        }).when(workflowExecutor).startWorkflow(startWorkflowAction.getStart_workflow().getName(), startWorkflowAction.getStart_workflow().getVersion(), startWorkflowAction.getStart_workflow().getCorrelationId(), startWorkflowAction.getStart_workflow().getInput(), event);

        AtomicBoolean completed = new AtomicBoolean(false);
        doAnswer((Answer<String>) invocation -> {
            completed.set(true);
            return null;
        }).when(workflowExecutor).updateTask(any());

        Task task = new Task();
        task.setReferenceTaskName(completeTaskAction.getComplete_task().getTaskRefName());
        Workflow workflow = new Workflow();
        workflow.setTasks(Collections.singletonList(task));
        when(workflowExecutor.getWorkflow(completeTaskAction.getComplete_task().getWorkflowId(), true)).thenReturn(workflow);

        WorkflowDef workflowDef = new WorkflowDef();
        workflowDef.setVersion(startWorkflowAction.getStart_workflow().getVersion());
        workflowDef.setName(startWorkflowAction.getStart_workflow().getName());
        when(metadataService.getWorkflowDef(any(), any())).thenReturn(workflowDef);

        ActionProcessor actionProcessor = new ActionProcessor(workflowExecutor, metadataService);

        EventProcessor eventProcessor = new EventProcessor(executionService, metadataService, actionProcessor, new TestConfiguration());
        assertNotNull(eventProcessor.getQueues());
        assertEquals(1, eventProcessor.getQueues().size());

        String queueEvent = eventProcessor.getQueues().keySet().iterator().next();
        assertEquals(eventHandler.getEvent(), queueEvent);

        String eventProcessorQueue = eventProcessor.getQueues().values().iterator().next();
        assertEquals(queueURI, eventProcessorQueue);

        Uninterruptibles.sleepUninterruptibly(1, TimeUnit.SECONDS);
        assertTrue(started.get());
        assertTrue(completed.get());

        verify(queue, atMost(1)).ack(any());
        verify(queue, never()).publish(any());
    }

    @Test
    public void testEventHandlerWithCondition() {
        EventHandler eventHandler = new EventHandler();
        eventHandler.setName("cms_intermediate_video_ingest_handler");
        eventHandler.setActive(true);
        eventHandler.setEvent("sqs:dev_cms_asset_ingest_queue");
        eventHandler.setCondition("$.Message.testKey1 == 'level1' && $.Message.metadata.testKey2 == 123456");

        Map<String, Object> startWorkflowInput = new LinkedHashMap<>();
        startWorkflowInput.put("param1", "${Message.metadata.testKey2}");
        startWorkflowInput.put("param2", "SQS-${MessageId}");

        Action startWorkflowAction = new Action();
        startWorkflowAction.setAction(Type.start_workflow);
        startWorkflowAction.setStart_workflow(new StartWorkflow());
        startWorkflowAction.getStart_workflow().setName("cms_artwork_automation");
        startWorkflowAction.getStart_workflow().setVersion(1);
        startWorkflowAction.getStart_workflow().setInput(startWorkflowInput);
        startWorkflowAction.setExpandInlineJSON(true);
        eventHandler.getActions().add(startWorkflowAction);

        eventHandler.setEvent(event);

        when(metadataService.getEventHandlers()).thenReturn(Collections.singletonList(eventHandler));
        when(metadataService.getEventHandlersForEvent(event, true)).thenReturn(Collections.singletonList(eventHandler));
        when(executionService.addEventExecution(any())).thenReturn(true);
        when(queue.rePublishIfNoAck()).thenReturn(false);

        String id = UUID.randomUUID().toString();
        AtomicBoolean started = new AtomicBoolean(false);
        doAnswer((Answer<String>) invocation -> {
            started.set(true);
            return id;
        }).when(workflowExecutor).startWorkflow(startWorkflowAction.getStart_workflow().getName(), startWorkflowAction.getStart_workflow().getVersion(), startWorkflowAction.getStart_workflow().getCorrelationId(), startWorkflowAction.getStart_workflow().getInput(), event);

        WorkflowDef workflowDef = new WorkflowDef();
        workflowDef.setName(startWorkflowAction.getStart_workflow().getName());
        when(metadataService.getWorkflowDef(any(), any())).thenReturn(workflowDef);

        ActionProcessor actionProcessor = new ActionProcessor(workflowExecutor, metadataService);

        EventProcessor eventProcessor = new EventProcessor(executionService, metadataService, actionProcessor, new TestConfiguration());
        assertNotNull(eventProcessor.getQueues());
        assertEquals(1, eventProcessor.getQueues().size());

        Uninterruptibles.sleepUninterruptibly(1, TimeUnit.SECONDS);
        assertTrue(started.get());
    }

    @Test
    public void testEventProcessorWithRetriableError() {
        EventHandler eventHandler = new EventHandler();
        eventHandler.setName(UUID.randomUUID().toString());
        eventHandler.setActive(true);
        eventHandler.setEvent(event);

        Action completeTaskAction = new Action();
        completeTaskAction.setAction(Type.complete_task);
        completeTaskAction.setComplete_task(new TaskDetails());
        completeTaskAction.getComplete_task().setTaskRefName("task_x");
        completeTaskAction.getComplete_task().setWorkflowId(UUID.randomUUID().toString());
        completeTaskAction.getComplete_task().setOutput(new HashMap<>());
        eventHandler.getActions().add(completeTaskAction);

        when(queue.rePublishIfNoAck()).thenReturn(false);
        when(metadataService.getEventHandlers()).thenReturn(Collections.singletonList(eventHandler));
        when(metadataService.getEventHandlersForEvent(event, true)).thenReturn(Collections.singletonList(eventHandler));
        when(executionService.addEventExecution(any())).thenReturn(true);
        when(actionProcessor.execute(any(), any(), any(), any())).thenThrow(new ApplicationException(ApplicationException.Code.BACKEND_ERROR, "some retriable error"));

        EventProcessor eventProcessor = new EventProcessor(executionService, metadataService, actionProcessor, new TestConfiguration());
        assertNotNull(eventProcessor.getQueues());
        assertEquals(1, eventProcessor.getQueues().size());

        Uninterruptibles.sleepUninterruptibly(1, TimeUnit.SECONDS);

        verify(queue, never()).ack(any());
        verify(queue, never()).publish(any());
    }

    @Test
    public void testEventProcessorWithNonRetriableError() {
        EventHandler eventHandler = new EventHandler();
        eventHandler.setName(UUID.randomUUID().toString());
        eventHandler.setActive(true);
        eventHandler.setEvent(event);

        Action completeTaskAction = new Action();
        completeTaskAction.setAction(Type.complete_task);
        completeTaskAction.setComplete_task(new TaskDetails());
        completeTaskAction.getComplete_task().setTaskRefName("task_x");
        completeTaskAction.getComplete_task().setWorkflowId(UUID.randomUUID().toString());
        completeTaskAction.getComplete_task().setOutput(new HashMap<>());
        eventHandler.getActions().add(completeTaskAction);

        when(metadataService.getEventHandlers()).thenReturn(Collections.singletonList(eventHandler));
        when(metadataService.getEventHandlersForEvent(event, true)).thenReturn(Collections.singletonList(eventHandler));
        when(executionService.addEventExecution(any())).thenReturn(true);

        when(actionProcessor.execute(any(), any(), any(), any())).thenThrow(new ApplicationException(ApplicationException.Code.INVALID_INPUT, "some non-retriable error"));

        EventProcessor eventProcessor = new EventProcessor(executionService, metadataService, actionProcessor, new TestConfiguration());
        assertNotNull(eventProcessor.getQueues());
        assertEquals(1, eventProcessor.getQueues().size());

        Uninterruptibles.sleepUninterruptibly(1, TimeUnit.SECONDS);

        verify(queue, atMost(1)).ack(any());
        verify(queue, never()).publish(any());
    }

    @SuppressWarnings("unchecked")
    @Test
    public void testExecuteInvalidAction() {
        AtomicInteger executeInvoked = new AtomicInteger(0);
        doAnswer((Answer<Map<String, Object>>) invocation -> {
            executeInvoked.incrementAndGet();
            throw new UnsupportedOperationException("error");
        }).when(actionProcessor).execute(any(), any(), any(), any());

        EventProcessor eventProcessor = new EventProcessor(executionService, metadataService, actionProcessor, new TestConfiguration());
        EventExecution eventExecution = new EventExecution("id", "messageId");
        eventExecution.setStatus(EventExecution.Status.IN_PROGRESS);
        eventExecution.setEvent("event");
        Action action = new Action();

        eventProcessor.execute(eventExecution, action, "payload");
        assertEquals(1, executeInvoked.get());
        assertEquals(EventExecution.Status.FAILED, eventExecution.getStatus());
        assertNotNull(eventExecution.getOutput().get("exception"));
    }

    @Test
    public void testExecuteNonRetriableApplicationException() {
        AtomicInteger executeInvoked = new AtomicInteger(0);
        doAnswer((Answer<Map<String, Object>>) invocation -> {
            executeInvoked.incrementAndGet();
            throw new ApplicationException(ApplicationException.Code.INVALID_INPUT, "some non-retriable error");
        }).when(actionProcessor).execute(any(), any(), any(), any());

        EventProcessor eventProcessor = new EventProcessor(executionService, metadataService, actionProcessor, new TestConfiguration());
        EventExecution eventExecution = new EventExecution("id", "messageId");
        eventExecution.setStatus(EventExecution.Status.IN_PROGRESS);
        eventExecution.setEvent("event");
        Action action = new Action();
        action.setAction(Type.start_workflow);

        eventProcessor.execute(eventExecution, action, "payload");
        assertEquals(1, executeInvoked.get());
        assertEquals(EventExecution.Status.FAILED, eventExecution.getStatus());
        assertNotNull(eventExecution.getOutput().get("exception"));
    }

    @Test
    public void testExecuteRetriableApplicationException() {
        AtomicInteger executeInvoked = new AtomicInteger(0);
        doAnswer((Answer<Map<String, Object>>) invocation -> {
            executeInvoked.incrementAndGet();
            throw new ApplicationException(ApplicationException.Code.BACKEND_ERROR, "some retriable error");
        }).when(actionProcessor).execute(any(), any(), any(), any());

        EventProcessor eventProcessor = new EventProcessor(executionService, metadataService, actionProcessor, new TestConfiguration());
        EventExecution eventExecution = new EventExecution("id", "messageId");
        eventExecution.setStatus(EventExecution.Status.IN_PROGRESS);
        eventExecution.setEvent("event");
        Action action = new Action();
        action.setAction(Type.start_workflow);

        eventProcessor.execute(eventExecution, action, "payload");
        assertEquals(3, executeInvoked.get());
        assertNull(eventExecution.getOutput().get("exception"));
    }
>>>>>>> 8ec2d22a
}<|MERGE_RESOLUTION|>--- conflicted
+++ resolved
@@ -65,86 +65,6 @@
  * @author Viren
  */
 public class TestEventProcessor {
-<<<<<<< HEAD
-	
-	@Test
-	public void testEventProcessor() throws Exception {
-		String event = "sqs:arn:account090:sqstest1";
-		String queueURI = "arn:account090:sqstest1";
-	
-		EventQueueProvider provider = mock(EventQueueProvider.class);
-		
-		ObservableQueue queue = mock(ObservableQueue.class);
-		Message[] messages = new Message[1];
-		messages[0] = new Message("t0", "{}", "t0");
-		Observable<Message> msgObservable = Observable.from(messages);
-		when(queue.observe()).thenReturn(msgObservable);
-		when(queue.getURI()).thenReturn(queueURI);
-		when(queue.getName()).thenReturn(queueURI);
-		when(queue.getType()).thenReturn("sqs");
-		when(provider.getQueue(queueURI)).thenReturn(queue);
-		EventQueues.providers = new HashMap<>();
-		
-		EventQueues.providers.put("sqs", provider);
-		
-		EventHandler eh = new EventHandler();
-		eh.setName(UUID.randomUUID().toString());
-		eh.setActive(false);
-		Action action = new Action();
-		action.setAction(Type.START_WORKFLOW);
-		action.setStartWorkflow(new StartWorkflow());
-		action.getStartWorkflow().setName("workflow_x");
-		action.getStartWorkflow().setVersion(1);	//TODO: Remove this to simulate the null value for version being passed!
-		eh.getActions().add(action);
-		eh.setEvent(event);
-		
-		MetadataService ms = mock(MetadataService.class);
-		
-
-		when(ms.getEventHandlers()).thenReturn(Arrays.asList(eh));
-		when(ms.getEventHandlersForEvent(eh.getEvent(), true)).thenReturn(Arrays.asList(eh));
-		
-		//Execution Service Mock
-		ExecutionService eservice = mock(ExecutionService.class);
-		when(eservice.addEventExecution(any())).thenReturn(true);
-		
-		//Workflow Executor Mock
-		WorkflowExecutor executor = mock(WorkflowExecutor.class);
-		String id = UUID.randomUUID().toString();
-		AtomicBoolean started = new AtomicBoolean(false);
-		doAnswer(new Answer<String>() {
-
-			@Override
-			public String answer(InvocationOnMock invocation) throws Throwable {
-				started.set(true);
-				return id;
-			}
-		}).when(executor).startWorkflow(action.getStartWorkflow().getName(), 1, action.getStartWorkflow().getCorrelationId(), action.getStartWorkflow().getInput(), event);
-
-		//Metadata Service Mock
-		MetadataService metadata = mock(MetadataService.class);
-		WorkflowDef def = new WorkflowDef();
-		def.setVersion(1);
-		def.setName(action.getStartWorkflow().getName());
-		when(metadata.getWorkflowDef(any(), any())).thenReturn(def);
-		
-		ActionProcessor ap = new ActionProcessor(executor, metadata);
-		
-		EventProcessor ep = new EventProcessor(eservice, ms, ap, new TestConfiguration(), new ObjectMapper());
-		assertNotNull(ep.getQueues());
-		assertEquals(1, ep.getQueues().size());
-		
-		String queueEvent = ep.getQueues().keySet().iterator().next();
-		assertEquals(eh.getEvent(), queueEvent);
-		
-		String epQueue = ep.getQueues().values().iterator().next();
-		assertEquals(queueURI, epQueue);
-				
-		Uninterruptibles.sleepUninterruptibly(1, TimeUnit.SECONDS);
-		assertTrue(started.get());
-	}
-	
-=======
 
     private String event;
     private String queueURI;
@@ -190,18 +110,18 @@
         eventHandler.setActive(true);
 
         Action startWorkflowAction = new Action();
-        startWorkflowAction.setAction(Type.start_workflow);
-        startWorkflowAction.setStart_workflow(new StartWorkflow());
-        startWorkflowAction.getStart_workflow().setName("workflow_x");
-        startWorkflowAction.getStart_workflow().setVersion(1);
+        startWorkflowAction.setAction(Type.START_WORKFLOW);
+        startWorkflowAction.setStartWorkflow(new StartWorkflow());
+        startWorkflowAction.getStartWorkflow().setName("workflow_x");
+        startWorkflowAction.getStartWorkflow().setVersion(1);
         eventHandler.getActions().add(startWorkflowAction);
 
         Action completeTaskAction = new Action();
-        completeTaskAction.setAction(Type.complete_task);
-        completeTaskAction.setComplete_task(new TaskDetails());
-        completeTaskAction.getComplete_task().setTaskRefName("task_x");
-        completeTaskAction.getComplete_task().setWorkflowId(UUID.randomUUID().toString());
-        completeTaskAction.getComplete_task().setOutput(new HashMap<>());
+        completeTaskAction.setAction(Type.COMPLETE_TASK);
+        completeTaskAction.setCompleteTask(new TaskDetails());
+        completeTaskAction.getCompleteTask().setTaskRefName("task_x");
+        completeTaskAction.getCompleteTask().setWorkflowId(UUID.randomUUID().toString());
+        completeTaskAction.getCompleteTask().setOutput(new HashMap<>());
         eventHandler.getActions().add(completeTaskAction);
 
         eventHandler.setEvent(event);
@@ -216,7 +136,7 @@
         doAnswer((Answer<String>) invocation -> {
             started.set(true);
             return id;
-        }).when(workflowExecutor).startWorkflow(startWorkflowAction.getStart_workflow().getName(), startWorkflowAction.getStart_workflow().getVersion(), startWorkflowAction.getStart_workflow().getCorrelationId(), startWorkflowAction.getStart_workflow().getInput(), event);
+        }).when(workflowExecutor).startWorkflow(startWorkflowAction.getStartWorkflow().getName(), startWorkflowAction.getStartWorkflow().getVersion(), startWorkflowAction.getStartWorkflow().getCorrelationId(), startWorkflowAction.getStartWorkflow().getInput(), event);
 
         AtomicBoolean completed = new AtomicBoolean(false);
         doAnswer((Answer<String>) invocation -> {
@@ -225,14 +145,14 @@
         }).when(workflowExecutor).updateTask(any());
 
         Task task = new Task();
-        task.setReferenceTaskName(completeTaskAction.getComplete_task().getTaskRefName());
+        task.setReferenceTaskName(completeTaskAction.getCompleteTask().getTaskRefName());
         Workflow workflow = new Workflow();
         workflow.setTasks(Collections.singletonList(task));
-        when(workflowExecutor.getWorkflow(completeTaskAction.getComplete_task().getWorkflowId(), true)).thenReturn(workflow);
+        when(workflowExecutor.getWorkflow(completeTaskAction.getCompleteTask().getWorkflowId(), true)).thenReturn(workflow);
 
         WorkflowDef workflowDef = new WorkflowDef();
-        workflowDef.setVersion(startWorkflowAction.getStart_workflow().getVersion());
-        workflowDef.setName(startWorkflowAction.getStart_workflow().getName());
+        workflowDef.setVersion(startWorkflowAction.getStartWorkflow().getVersion());
+        workflowDef.setName(startWorkflowAction.getStartWorkflow().getName());
         when(metadataService.getWorkflowDef(any(), any())).thenReturn(workflowDef);
 
         ActionProcessor actionProcessor = new ActionProcessor(workflowExecutor, metadataService);
@@ -268,12 +188,12 @@
         startWorkflowInput.put("param2", "SQS-${MessageId}");
 
         Action startWorkflowAction = new Action();
-        startWorkflowAction.setAction(Type.start_workflow);
-        startWorkflowAction.setStart_workflow(new StartWorkflow());
-        startWorkflowAction.getStart_workflow().setName("cms_artwork_automation");
-        startWorkflowAction.getStart_workflow().setVersion(1);
-        startWorkflowAction.getStart_workflow().setInput(startWorkflowInput);
-        startWorkflowAction.setExpandInlineJSON(true);
+        startWorkflowAction.setAction(Type.START_WORKFLOW);
+        startWorkflowAction.setStartWorkflow(new StartWorkflow());
+        startWorkflowAction.getStartWorkflow().setName("cms_artwork_automation");
+        startWorkflowAction.getStartWorkflow().setVersion(1);
+        startWorkflowAction.getStartWorkflow().setInput(startWorkflowInput);
+        startWorkflowAction.setExpandInlineJson(true);
         eventHandler.getActions().add(startWorkflowAction);
 
         eventHandler.setEvent(event);
@@ -288,10 +208,10 @@
         doAnswer((Answer<String>) invocation -> {
             started.set(true);
             return id;
-        }).when(workflowExecutor).startWorkflow(startWorkflowAction.getStart_workflow().getName(), startWorkflowAction.getStart_workflow().getVersion(), startWorkflowAction.getStart_workflow().getCorrelationId(), startWorkflowAction.getStart_workflow().getInput(), event);
+        }).when(workflowExecutor).startWorkflow(startWorkflowAction.getStartWorkflow().getName(), startWorkflowAction.getStartWorkflow().getVersion(), startWorkflowAction.getStartWorkflow().getCorrelationId(), startWorkflowAction.getStartWorkflow().getInput(), event);
 
         WorkflowDef workflowDef = new WorkflowDef();
-        workflowDef.setName(startWorkflowAction.getStart_workflow().getName());
+        workflowDef.setName(startWorkflowAction.getStartWorkflow().getName());
         when(metadataService.getWorkflowDef(any(), any())).thenReturn(workflowDef);
 
         ActionProcessor actionProcessor = new ActionProcessor(workflowExecutor, metadataService);
@@ -312,11 +232,11 @@
         eventHandler.setEvent(event);
 
         Action completeTaskAction = new Action();
-        completeTaskAction.setAction(Type.complete_task);
-        completeTaskAction.setComplete_task(new TaskDetails());
-        completeTaskAction.getComplete_task().setTaskRefName("task_x");
-        completeTaskAction.getComplete_task().setWorkflowId(UUID.randomUUID().toString());
-        completeTaskAction.getComplete_task().setOutput(new HashMap<>());
+        completeTaskAction.setAction(Type.COMPLETE_TASK);
+        completeTaskAction.setCompleteTask(new TaskDetails());
+        completeTaskAction.getCompleteTask().setTaskRefName("task_x");
+        completeTaskAction.getCompleteTask().setWorkflowId(UUID.randomUUID().toString());
+        completeTaskAction.getCompleteTask().setOutput(new HashMap<>());
         eventHandler.getActions().add(completeTaskAction);
 
         when(queue.rePublishIfNoAck()).thenReturn(false);
@@ -343,11 +263,11 @@
         eventHandler.setEvent(event);
 
         Action completeTaskAction = new Action();
-        completeTaskAction.setAction(Type.complete_task);
-        completeTaskAction.setComplete_task(new TaskDetails());
-        completeTaskAction.getComplete_task().setTaskRefName("task_x");
-        completeTaskAction.getComplete_task().setWorkflowId(UUID.randomUUID().toString());
-        completeTaskAction.getComplete_task().setOutput(new HashMap<>());
+        completeTaskAction.setAction(Type.COMPLETE_TASK);
+        completeTaskAction.setCompleteTask(new TaskDetails());
+        completeTaskAction.getCompleteTask().setTaskRefName("task_x");
+        completeTaskAction.getCompleteTask().setWorkflowId(UUID.randomUUID().toString());
+        completeTaskAction.getCompleteTask().setOutput(new HashMap<>());
         eventHandler.getActions().add(completeTaskAction);
 
         when(metadataService.getEventHandlers()).thenReturn(Collections.singletonList(eventHandler));
@@ -400,7 +320,7 @@
         eventExecution.setStatus(EventExecution.Status.IN_PROGRESS);
         eventExecution.setEvent("event");
         Action action = new Action();
-        action.setAction(Type.start_workflow);
+        action.setAction(Type.START_WORKFLOW);
 
         eventProcessor.execute(eventExecution, action, "payload");
         assertEquals(1, executeInvoked.get());
@@ -421,11 +341,10 @@
         eventExecution.setStatus(EventExecution.Status.IN_PROGRESS);
         eventExecution.setEvent("event");
         Action action = new Action();
-        action.setAction(Type.start_workflow);
+        action.setAction(Type.START_WORKFLOW);
 
         eventProcessor.execute(eventExecution, action, "payload");
         assertEquals(3, executeInvoked.get());
         assertNull(eventExecution.getOutput().get("exception"));
     }
->>>>>>> 8ec2d22a
 }
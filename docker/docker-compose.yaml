# Docker compose for netflix conductor + elasticsearch + dynomite
version: '2'
services:
<<<<<<< HEAD
  conductor-server:
    image: conductor:server
=======
  conductor:
    environment:
      - CONFIG_PROP=config.properties
    image: conductor
>>>>>>> 0a9b5e60
    build:
      context: ./server
      dockerfile: Dockerfile
    ports:
      - 8080:8080
<<<<<<< HEAD
=======
      - 5000:5000
>>>>>>> 0a9b5e60
    depends_on:
      - elasticsearch
      - dynomite
    networks:
      conductornet:
        ipv4_address: 172.16.238.10
        aliases:
          - conductor-server

  conductor-ui:
    environment:
      - WF_SERVER=http://conductor-server:8080/api/
    image: conductor:ui
    build:
      context: ./ui
      dockerfile: Dockerfile
    ports:
      - 3000:3000
    depends_on:
      - conductor-server
    networks:
      conductornet:
        aliases:
          - conductor-ui

  dynomite:
    image: v1r3n/dynomite
    ports:
      - 8102:8102
      - 22122:22122
      - 22222:22222
    networks:
      conductornet:
        aliases:
          - dyno1

  elasticsearch:
    image: elasticsearch:2.4
    ports:
      - 9300:9300
      - 9200:9200
    networks:
      conductornet:
        aliases:
          - es

networks:
  conductornet:
    driver: bridge
    ipam:
      driver: default
      config:
        - subnet: 172.16.238.0/24
          gateway: 172.16.238.1<|MERGE_RESOLUTION|>--- conflicted
+++ resolved
@@ -1,24 +1,17 @@
 # Docker compose for netflix conductor + elasticsearch + dynomite
 version: '2'
 services:
-<<<<<<< HEAD
   conductor-server:
-    image: conductor:server
-=======
-  conductor:
     environment:
       - CONFIG_PROP=config.properties
-    image: conductor
->>>>>>> 0a9b5e60
+    image: conductor:server
+  conductor:
     build:
       context: ./server
       dockerfile: Dockerfile
     ports:
       - 8080:8080
-<<<<<<< HEAD
-=======
       - 5000:5000
->>>>>>> 0a9b5e60
     depends_on:
       - elasticsearch
       - dynomite
